--- conflicted
+++ resolved
@@ -4,12 +4,7 @@
     "description": "HRMS Shared Components Package - Middleware, Services, Events, and Utilities",
     "keywords": ["hrms", "shared", "microservices", "laravel", "middleware"],
     "license": "MIT",
-<<<<<<< HEAD
-    "version": "1.0.0",
-    "minimum-stability": "stable",
-    "prefer-stable": true,
-=======
->>>>>>> a82d9bce
+    "version": "1.1.0",
     "authors": [
         {
             "name": "Koraspond Team",
@@ -32,7 +27,6 @@
             "Shared\\": "src/"
         }
     },
-<<<<<<< HEAD
     "autoload-dev": {
         "psr-4": {
             "Tests\\": "tests/"
@@ -45,8 +39,6 @@
             ]
         }
     },
-=======
->>>>>>> a82d9bce
     "scripts": {
         "cs-fix": "pint",
         "cs-check": "pint --test"
